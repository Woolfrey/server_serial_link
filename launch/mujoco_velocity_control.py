import os
from launch import LaunchDescription
from launch_ros.actions import Node
from launch.actions import DeclareLaunchArgument
from launch.substitutions import LaunchConfiguration
from ament_index_python.packages import get_package_share_directory

def generate_launch_description():

    # Load configuration files
    config_dir = os.path.join(get_package_share_directory('serial_link_action_server'), 'config')
    control_params = os.path.join(config_dir, 'mujoco_velocity_control.yaml')

    # Define LaunchConfigurations for parameters with default values
    urdf_location = LaunchConfiguration('urdf_location', default='/home/woolfrey/workspace/colcon/src/server_serial_link/test/iiwa14.urdf')
    endpoint_name = LaunchConfiguration('endpoint_name', default='link7')

    return LaunchDescription([
        # Declare launch arguments
        DeclareLaunchArgument('urdf_location', default_value='/home/woolfrey/workspace/colcon/src/server_serial_link/test/iiwa14.urdf', description='Path to the URDF file'),
        DeclareLaunchArgument('endpoint_name', default_value='link7', description='Name of the endpoint'),

        # Node configuration
        Node(
            package='serial_link_action_server',
            executable='velocity_control_server',
            output='screen',
            parameters=[
<<<<<<< HEAD
                control_params,
                {
                    'urdf_location': urdf_location,
                    'endpoint_name': endpoint_name,
                    'control_topic_name': 'joint_commands'
                }
            ]
=======
            control_params,
            {
                'urdf_location': '/home/woolfrey/workspace/colcon/src/server_serial_link/test/iiwa14.urdf', # CHANGE THIS
                'endpoint_name': 'link7',
                'control_topic_name': 'joint_commands'
            }]
>>>>>>> 7e3638a9
        )
    ])<|MERGE_RESOLUTION|>--- conflicted
+++ resolved
@@ -26,7 +26,6 @@
             executable='velocity_control_server',
             output='screen',
             parameters=[
-<<<<<<< HEAD
                 control_params,
                 {
                     'urdf_location': urdf_location,
@@ -34,13 +33,5 @@
                     'control_topic_name': 'joint_commands'
                 }
             ]
-=======
-            control_params,
-            {
-                'urdf_location': '/home/woolfrey/workspace/colcon/src/server_serial_link/test/iiwa14.urdf', # CHANGE THIS
-                'endpoint_name': 'link7',
-                'control_topic_name': 'joint_commands'
-            }]
->>>>>>> 7e3638a9
         )
     ])